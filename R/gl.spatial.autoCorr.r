--- conflicted
+++ resolved
@@ -1,4 +1,3 @@
-<<<<<<< HEAD
 #' @name gl.spatial.autoCorr
 #' @title Spatial autocorrelation following Smouse and Peakall 1999
 #'
@@ -63,7 +62,7 @@
 #' Methods available to calculate genetic distances for SNP data:
 #' \itemize{
 #' \item "propShared" using the function \code{\link{gl.propShared}}.
-#' \item "grm" using the function \code{gl.grm}.
+#' \item "grm" using the function \code{gl.grm2}.
 #' \item "Euclidean" using the function \code{\link{gl.dist.ind}}.
 #' \item "Simple" using the function \code{\link{gl.dist.ind}}.
 #' \item "Absolute" using the function \code{\link{gl.dist.ind}}.
@@ -679,704 +678,4 @@
   # RETURN
   return(invisible(res))
   
-}
-=======
-#' @name gl.spatial.autoCorr
-#' @title Spatial autocorrelation following Smouse and Peakall 1999
-#'
-#' @description  Global spatial autocorrelation is a multivariate approach
-#' combining all loci into a single analysis. The autocorrelation coefficient
-#'  "r" is calculated for each pair of individuals in each specified distance
-#'  class. For more information see Smouse and Peakall 1999, Peakall et al. 2003
-#'   and Smouse et al. 2008.
-#'
-#' @details This function executes a modified version
-#'  of \code{spautocorr} from the package \code{PopGenReport}. Differently 
-#' from \code{PopGenReport}, this function also computes the 95\% confidence 
-#' intervals around the r via bootstraps, the 95% confidence interval around the 
-#' null hypothesis of no spatial structure and the one-tail test via permutation, 
-#' and the correction factor described by Peakall et al 2003.
-#' 
-#' The input can be i) a genlight object (which has to have the latlon slot 
-#' populated), ii) a pair of \code{Dgeo} and \code{Dgen}, which have to be
-#'  either
-#'  \code{matrix} or \code{dist} objects, or iii) a \code{list} of the 
-#'  \code{matrix} or \code{dist} objects if the 
-#'  analysis needs to be carried out for multiple populations (in this case, 
-#'  all the elements of the \code{list} have to be of the same class (i.e. 
-#'  \code{matrix} or \code{dist}) and the population order in the two lists has 
-#'  to be the same. 
-#' 
-#' If the input is a genlight object, the function calculates the linear 
-#' distance
-#' for \code{Dgeo} and the relevant \code{Dgen} matrix (see \code{Dgen_method}) 
-#' for each population. 
-#' When the method selected is a genetic similarity matrix (e.g. "simple" 
-#' distance), the matrix is internally transformed with \code{1 - Dgen} so that 
-#' positive values of autocorrelation coefficients indicates more related 
-#' individuals similarly as implemented in GenAlEx. If the user provide the 
-#' distance matrices, care must be taken in interpreting the results because
-#' similarity matrix will generate negative values for closely related 
-#' individuals.
-#' 
-#' If \code{max(Dgeo)>1000} (e.g. the geographic distances are in thousands of 
-#' metres), values are divided by 1000 (in the example before these would then 
-#' become km) to facilitate readability of the plots.
-#'
-#' If \code{bins} is of length = 1 it is interpreted as the number of (even)
-#' bins to use. In this case the starting point is always the minimum value in 
-#' the distance matrix, and the last is the maximum. If it is a numeric vector 
-#' of length>1, it is interpreted as the breaking points. In this case, the 
-#' first has to be the lowest value, and the last has to be the highest. There 
-#' are no internal checks for this and it is user responsibility to ensure that
-#' distance classes are properly set up. If that is not the case, data that fall
-#' outside the range provided will be dropped. The number of bins will be 
-#' \code{length(bins) - 1}.
-#'
-#' The permutation constructs the 95\% confidence intervals around the null
-#' hypothesis of no spatial structure (this is a two-tail test). The same data
-#' are also used to calculate the probability of the one-tail test (See 
-#' references below for details).
-#'
-#' Bootstrap calculations are skipped and \code{NA} is returned when the number 
-#' of possible combinations given the sample size of any given distance class is
-#' < \code{reps}.
-#' 
-#' Methods available to calculate genetic distances for SNP data:
-#' \itemize{
-#' \item "propShared" using the function \code{\link{gl.propShared}}.
-#' \item "grm" using the function \code{gl.grm}.
-#' \item "Euclidean" using the function \code{\link{gl.dist.ind}}.
-#' \item "Simple" using the function \code{\link{gl.dist.ind}}.
-#' \item "Absolute" using the function \code{\link{gl.dist.ind}}.
-#' \item "Manhattan" using the function \code{\link{gl.dist.ind}}.
-#' }
-#' 
-#' Methods available to calculate genetic distances for SilicoDArT data:
-#' \itemize{
-#' \item "Euclidean" using the function \code{\link{gl.dist.ind}}.
-#' \item "Simple" using the function \code{\link{gl.dist.ind}}.
-#' \item "Jaccard" using the function \code{\link{gl.dist.ind}}.
-#' \item "Bray-Curtis" using the function \code{\link{gl.dist.ind}}.
-#' }
-#'   
-#'  Plots and table are saved to the temporal directory (tempdir) and can be
-#'  accessed with the function \code{\link{gl.print.reports}} and listed with
-#'  the function \code{\link{gl.list.reports}}. Note that they can be accessed
-#'  only in the current R session because tempdir is cleared each time that the
-#'   R session is closed.
-#'
-#' Examples of other themes that can be used can be consulted in \itemize{
-#'  \item \url{https://ggplot2.tidyverse.org/reference/ggtheme.html} and \item
-#'  \url{https://yutannihilation.github.io/allYourFigureAreBelongToUs/ggthemes/}
-#'  }
-#'  
-#' @param x Genlight object [default NULL].
-#' @param Dgen Genetic distance matrix if no genlight object is provided
-#' [default NULL].
-#' @param Dgeo Geographic distance matrix if no genlight object is provided.
-#'  This is typically an Euclidean distance but it can be any meaningful 
-#'  (geographical) distance metrics [default NULL].
-#' @param coordinates Can be either 'latlon', 'xy' or a two column data.frame
-#' with column names 'lat','lon', 'x', 'y')  Coordinates are provided via
-#' \code{gl@other$latlon} ['latlon'] or via \code{gl@other$xy} ['xy']. If latlon
-#' data will be projected to meters using Mercator system [google maps] or if
-#' xy then distance is directly calculated on the coordinates [default "latlon"].
-#' @param Dgen_method Method to calculate genetic distances. See details
-#'  [default "Euclidean"].
-#' @param Dgeo_trans Transformation to be used on the geographic distances. See
-#' Dgen_trans [default "Dgeo"].
-#' @param Dgen_trans You can provide a formula to transform the genetic
-#' distance. The transformation can be applied as a formula using Dgen as the
-#'  variable to be transformed. For example: \code{Dgen_trans = 'Dgen/(1-Dgen)'.
-#'   Any valid R expression can be used here 
-#'   [default 'Dgen', which is the identity function.]}
-#' @param bins The number of bins for the distance classes
-#' (i.e. \code{length(bins) == 1)} or a vectors with the break points. See 
-#' details [default 5].
-#' @param reps The number to be used for permutation and bootstrap analyses
-#' [default 100].
-#' @param plot.pops.together Plot all the populations in one plot. Confidence 
-#' intervals from permutations are not shown [default FALSE].
-#' @param permutation Whether permutation calculations for the null hypothesis 
-#' of no spatial structure should be carried out [default TRUE].
-#' @param bootstrap Whether bootstrap calculations to compute the 95\% 
-#' confidence intervals around r should be carried out [default TRUE].
-#' @param plot_theme Theme for the plot. See details [default NULL].
-#' @param plot_colors_pop A color palette for populations or a list with
-#' as many colors as there are populations in the dataset [default NULL].
-#' @param CI_color Color for the shade of the 95\% confidence intervals around 
-#' the r estimates [default "red"].
-#' @param plot.out Specify if plot is to be produced [default TRUE].
-#' @param save2tmp If TRUE, saves any ggplots and listings to the session
-#' temporary directory (tempdir) [default FALSE].
-#' @param verbose Verbosity: 0, silent or fatal errors; 1, begin and end; 2,
-#'  progress log ; 3, progress and results summary; 5, full report [default
-#'   NULL, unless specified using gl.set.verbosity].
-#' @return Returns a data frame with the following columns:
-#' \enumerate{
-#' \item Bin  The distance classes
-#' \item N The number of pairwise comparisons within each distance class
-#' \item r.uc The uncorrected autocorrelation coefficient
-#' \item Correction the correction
-#' \item r The corrected autocorrelation coefficient
-#' \item L.r The corrected autocorrelation coefficient lower limit
-#' (if \code{bootstap = TRUE})
-#' \item U.r The corrected autocorrelation coefficient upper limit
-#' (if \code{bootstap = TRUE})
-#' \item L.r.null.uc The uncorrected lower limit for the null hypothesis of no 
-#' spatial autocorrelation (if \code{permutation = TRUE})
-#' \item U.r.null.uc  The uncorrected upper limit for the null hypothesis of no 
-#' spatial autocorrelation (if \code{permutation = TRUE})
-#' \item L.r.null The corrected lower limit for the null hypothesis of no 
-#' spatial autocorrelation (if \code{permutation = TRUE})
-#' \item U.r.null The corrected upper limit for the null hypothesis of no 
-#' spatial autocorrelation (if \code{permutation = TRUE})
-#' \item p.one.tail The p value of the one tail statistical test
-#' }
-#'
-#' @author Carlo Pacioni, Bernd Gruber & Luis Mijangos 
-#' (Post to \url{https://groups.google.com/d/forum/dartr})
-#' @references
-#' \itemize{
-#' \item Smouse PE, Peakall R. 1999. Spatial autocorrelation analysis of
-#' individual multiallele and multilocus genetic structure. Heredity 82:
-#' 561-573.
-#' \item Double, MC, et al. 2005. Dispersal, philopatry and infidelity: 
-#' dissecting local genetic structure in superb fairy-wrens (Malurus cyaneus). 
-#' Evolution 59, 625-635.
-#' \item Peakall, R, et al. 2003. Spatial autocorrelation analysis offers new
-#' insights into gene flow in the Australian bush rat, Rattus fuscipes.
-#' Evolution 57, 1182-1195.
-#' \item Smouse, PE, et al. 2008. A heterogeneity test for fine-scale genetic
-#' structure. Molecular Ecology 17, 3389-3400.
-#' \item Gonzales, E, et al. 2010. The impact of landscape disturbance on 
-#' spatial genetic structure in the Guanacaste tree, Enterolobium
-#' cyclocarpum (Fabaceae). Journal of Heredity 101, 133-143.
-#' \item Beck, N, et al. 2008. Social constraint and an absence of sex-biased
-#' dispersal drive fine-scale genetic structure in white-winged choughs.
-#' Molecular Ecology 17, 4346-4358.
-#' }
-#' @examples
-#' \donttest{
-#' require("dartR.data")
-#' res <- gl.spatial.autoCorr(platypus.gl, bins=seq(0,10000,2000))
-#' # using one population, showing sample size
-#' test <- gl.keep.pop(platypus.gl,pop.list = "TENTERFIELD")
-#' res <- gl.spatial.autoCorr(test, bins=seq(0,10000,2000),CI_color = "green")
-#' }
-#' test <- gl.keep.pop(platypus.gl,pop.list = "TENTERFIELD")
-#' res <- gl.spatial.autoCorr(test, bins=seq(0,10000,2000),CI_color = "green")
-#' @importFrom tidyr pivot_wider
-#' @export
-
-gl.spatial.autoCorr <- function(x = NULL,
-                                Dgeo = NULL,
-                                Dgen = NULL,
-                                coordinates = "latlon", 
-                                Dgen_method = "Euclidean",
-                                Dgeo_trans = "Dgeo",
-                                Dgen_trans = "Dgen",
-                                bins = 5,
-                                reps = 100,
-                                plot.pops.together = FALSE,
-                                permutation = TRUE,
-                                bootstrap = TRUE,
-                                plot_theme = NULL,
-                                plot_colors_pop = NULL,
-                                CI_color = "red",
-                                plot.out = TRUE,
-                                save2tmp = FALSE,
-                                verbose = NULL) {
-  
-  # CHECK IF PACKAGES ARE INSTALLED
-  pkg <- "dartR.captive"
-  if (!(requireNamespace(pkg, quietly = TRUE))) {
-    cat(error(
-      "Package",
-      pkg,
-      " needed for this function to work. Please install it.\n"
-    ))
-    return(-1)
-  }
-  pkg <- "dismo"
-  if (!(requireNamespace(pkg, quietly = TRUE))) {
-    cat(error(
-      "Package",
-      pkg,
-      " needed for this function to work. Please install it.\n"
-    ))
-    return(-1)
-  }
-  
-  # SET VERBOSITY
-  verbose <- gl.check.verbosity(verbose)
-  
-  # FLAG SCRIPT START
-  funname <- match.call()[[1]]
-  utils.flag.start(func = funname,
-                   build = "Jackson",
-                   verbosity = verbose)
-  
-  # CHECK DATATYPE
-  if (!is.null(x)) {
-    dt <- utils.check.datatype(x, verbose = 0)
-  }
-  
-  # specific error checks
-  if (!is.numeric(bins)) {
-    stop(error("  The argument 'bins' should be a numeric vector\n"))
-  }
-  
-  if (!is.null(Dgen) & !is.null(Dgeo)) {
-    if (verbose > 0)
-      cat(
-        report(
-          "  Analysis performed using provided genetic and Euclidean distance matrices. If a genlight object is provided, it is ignored.\n"
-        )
-      )
-    ta <-"dgendgeo"
-  }
-  
-  if (is(x, "genlight")) {
-    if (verbose > 0)
-      cat(report("  Analysis performed on the genlight object.\n"))
-    ta <-"genlight"
-  }
-  
-  # avoid global binding error
-  Bin <-
-    r <-
-    L.r <-
-    U.r <- L.r.null <- U.r.null <- Freq <- Var1 <-  NULL 
-  
-  # DO THE JOB #
-  
-  #### if a genlight object is provided ####
-  if (!is.null(x) & is(x, "genlight")) {
-    
-    pop_list <- seppop(x)
-    
-    Dgen_list <- list()
-    Dgeo_list <- list()
-    
-    for (i in seq_along(pop_list)) {
-      
-      if (verbose > 2) {
-        cat(
-          report(paste("  Analysing population",names(pop_list[i]),"\n")
-          )
-        )
-      }
-      
-      x_temp <- pop_list[[i]]
-      
-      # check coordinates (if no Dgen and Dgeo is provided)
-      coords <- NULL
-      if (is(coordinates, "character")) {
-        if (coordinates == "latlon") {
-          if (is.null(x_temp@other$latlon))
-            stop(error(
-              "Cannot find coordinates in x@other$latlon"
-            ))
-          coords <- dismo::Mercator(x_temp@other$latlon[, c("lon", "lat")])
-          coordstring <-"x@other$latlon (Mercator transformed)"
-        }
-        
-        if (coordinates == "xy") {
-          if (is.null(x_temp@other$xy))
-            stop(error("Cannot find coordinates in x@other$xy"))
-          coords <- x_temp@other$xy
-          coordstring <-"x@other$xy"
-        }
-      }
-      
-      if (is(coordinates, "data.frame")) {
-        if (length(setdiff(colnames(coordinates), c("lat", "lon"))) == 0) {
-          coords <- dismo::Mercator(coordinates[, c("lon", "lat")])
-          coordstring <-"data.frame lat/lon (Mercator transformed)"
-        }
-        
-        if (length(setdiff(colnames(coordinates), c("x", "y"))) == 0) {
-          coords <- coordinates[, c("x", "y")]
-          coordstring <-"data.frame x/y"
-        }
-        
-        if (is.null(coords)) {
-          stop(
-            error(
-              "No valid coordinates provided. Check the provided data.frame and its format.\n"
-            )
-          )
-        }
-      }
-      
-      if (is.null(coords)) {
-        stop(error("No valid coordinates provided!\n"))
-      }
-      
-      # make sure coordinates have the correct length
-      if (nrow(coords) != nInd(x_temp) & ta == "genlight") {
-        stop(error(
-          "Cannot find coordinates for each individual in slot @other$latlon.\n"
-        ))
-      }
-      
-      if (nInd(x_temp) > 1) {
-        Dgeo <- dist(coords)
-      } else {
-        stop(
-          error(
-            "Less than 2 individuals provided, therefore no pairwise distances can be calculated.\n"
-          )
-        )
-      }
-      
-      # calculate genetic distances
-      if (Dgen_method == "propShared") {
-        Dgen <- as.dist(gl.propShared(x_temp))
-      } else {
-        if (Dgen_method == "grm") {
-          Dgen <- as.dist(dartR.captive::gl.grm(x_temp, plotheatmap=FALSE, verbose = 0))
-        } else {
-          Dgen <- gl.dist.ind(x_temp, method = Dgen_method, plot.out = FALSE,
-                              verbose = 0)
-        }
-      }
-      if ((dt == "SNP" &
-           Dgen_method == "propShared" |
-           Dgen_method == "Euclidean" |
-           Dgen_method == "Simple" |
-           Dgen_method == "Absolute") |
-          (dt == "SilicoDArT" & Dgen_method == "Euclidean")) {
-        
-        # Reverse genetic distance matrix so that correlated values
-        # indicated more similar individuals as we are used to see plots in GenAleEx
-        Dgen <- 1 - Dgen
-      }
-      
-      distance <- Dgen_method
-      
-      # convert matrices to distance objects
-      Dgen_list[[i]] <- as.dist(Dgen)
-      Dgeo_list[[i]] <- as.dist(Dgeo)
-    } # Close for(i in 1:length(pop_list))
-    pop.names <- popNames(x)
-  } # close if a genlight object is provided
-  
-  
-  #### if distances are provided ####
-  if (is.null(x)) {
-    chk.D <- function(D, name.D) {
-      if(!(is(D, "dist") | is.matrix(D))) 
-        stop(error(paste0("  ", name.D, 
-                          " is neither a list, a matrix nor a distance\n")))
-      if(is.matrix(D)) D <- as.dist(D)
-      return(list(D))
-    }
-    
-    if(!is(Dgeo, "list")) {
-      Dgeo_list <- chk.D(D=Dgeo, name.D = "Dgeo")
-    } else {
-      Dgeo_list <- Dgeo
-    }
-    if(!is(Dgen, "list")) {
-      Dgen_list <- chk.D(D=Dgen, name.D = "Dgen")
-    }  else {
-      Dgen_list <- Dgen
-    }
-    
-    # now distances are a list
-    if(length(Dgeo_list) != length(Dgen_list))
-      stop(error( "  The arguments Dgen and Dgeo should be of same length\n"))
-    
-    if(is.null(names(Dgeo_list))) pop.names <- paste0("Pop", seq_along(Dgen_list))
-    
-    chk.D.list <- function(D.list, name.D) {
-      if(length(unique(sapply(D.list, class))) != 1) {
-        stop(error(paste0("  ", name.D, 
-                          " is a list, but its elements are of different classes. These should be either all matrices or distances\n")))
-      }
-      
-      if(!(is(D.list[[1]], "dist") | is.matrix(D.list[[1]]))) {
-        stop(error(paste0("  ", name.D, 
-                          " is a list, but its element are neither all matrices nor distances\n")))
-      }
-      
-      if(is.matrix(D.list[[1]])) D.list <- lapply(D.list, as.dist)
-      return(D.list)
-    }
-    
-    Dgeo_list <- chk.D.list(Dgeo_list, name.D = "Dgeo")
-    Dgen_list <- chk.D.list(Dgen_list, name.D = "Dgen")
-    
-    len.elements.Dgeo <- sapply(Dgeo_list, length)
-    len.elements.Dgen <- sapply(Dgen_list, length)
-    
-    if (is.character(all.equal(len.elements.Dgeo, len.elements.Dgen))) {
-      stop(error("  The arguments Dgen and Dgeo should have identical dimensions\n"))
-    }
-    coordstring <- "Dgeo provided."
-    distance <- "Dgen provided"
-    typedis <- "ind"
-  } # Close if matrices are provided
-  #----------------------------------------------------------------------------#
-  
-  #### Apply transformations ####
-  apply.transformation <- function(D, transFUN, name.D) {
-    assign(name.D, value = D)
-    new.obj <- eval(parse(text = transFUN))
-    return(new.obj)
-  }
-  
-  Dgen_list <- lapply(Dgen_list, apply.transformation, transFUN=Dgen_trans, name.D="Dgen")
-  Dgeo_list <- lapply(Dgeo_list, apply.transformation, transFUN=Dgeo_trans, name.D="Dgeo")
-  
-  lapply(Dgeo_list, function(D) {
-    if(sum(is.infinite(D)) > 0) {
-      stop(
-        error(
-          "Most likely some pairwise individual distances were zero and the transformation created missing values [e.g. log(Dgeo)]. Consider adding a suitable tranformation e.g. an offset to your Dgeo transformation if using a log transformation [e.g. Dgeo_trans='log(Dgeo+1)'] or adding some 'noise' to the coordinates.\n"
-        )
-      )
-    }
-    
-  } 
-  )
-  
-  convert2matrix <- function(D) {
-    D <- as.matrix(D)
-    diag(D) <- 0
-    return(D)
-  }
-  
-  Dgen_list <- lapply(Dgen_list, convert2matrix) 
-  Dgeo_list <- lapply(Dgeo_list, convert2matrix)
-  
-  #### Execute utils.spautocorr on a list ####
-  res <- list()
-  
-  for(z in seq_along(Dgeo_list)) {
-    
-    Dgeo <- Dgeo_list[[z]]
-    Dgen <- Dgen_list[[z]]
-    
-    sample.size <- nrow(Dgeo)
-    crt <- 1 / (sample.size - 1) # correction
-    nbins <- if (length(bins) == 1) {
-      bins
-    } else {
-      length(bins) - 1
-    }
-    
-    splist <-
-      utils.spautocor(Dgen,
-                      Dgeo,
-                      permutation = FALSE,
-                      bins = bins,
-                      reps = reps)
-    
-    if (permutation) {
-      bssplist <- replicate(reps,
-                            utils.spautocor(
-                              Dgen,
-                              Dgeo,
-                              permutation = TRUE,
-                              bins = bins,
-                              reps = reps
-                            ))
-      
-      #convert the output into a matrix
-      bs <- matrix(
-        unlist(bssplist),
-        nrow = reps,
-        ncol = nbins,
-        byrow = TRUE
-      )
-      bs.l <- apply(bs, 2, quantile, probs = 0.025, na.rm = TRUE)
-      bs.u <- apply(bs, 2, quantile, probs = 0.975, na.rm = TRUE)
-      
-      p.one.tail <-
-        sapply(seq_along(splist$r.uc), function(i, r.rc, r, crt = crt) {
-          if (is.na(r[i])) {
-            NA
-          } else{
-            if (r[i] >= 0) {
-              sum(r.rc[, i] >= r[i]) / length(r.rc[, i])
-            } else{
-              sum(r.rc[, i] <= r[i]) / length(r.rc[, i])
-            }
-          }
-        }, r = splist$r.uc + crt,  r.rc = bs + crt)
-      
-    }
-    
-    if (bootstrap) {
-      errors <-
-        replicate(reps,
-                  utils.spautocor(
-                    Dgen,
-                    Dgeo,
-                    bootstrap = TRUE,
-                    bins = bins,
-                    reps = reps
-                  ))
-      errors <-
-        matrix(unlist(errors),
-               nrow = reps,
-               ncol = nbins,
-               byrow = TRUE)
-      err.l <- apply(errors, 2, quantile, probs = 0.025, na.rm = TRUE)
-      err.u <- apply(errors, 2, quantile, probs = 0.975, na.rm = TRUE)
-    }
-    
-    res_temp <- cbind(splist, Correction = crt, r = splist$r.uc + crt)
-    if (bootstrap) {
-      res_temp <- cbind(res_temp, L.r = err.l + crt, U.r = err.u + crt)
-    }
-    
-    if (permutation) {
-      res_temp <- cbind(
-        res_temp,
-        L.r.null.uc = bs.l,
-        U.r.null.uc = bs.u,
-        L.r.null = bs.l + crt,
-        U.r.null = bs.u + crt,
-        p.one.tail = p.one.tail
-      )
-    }
-    res[[z]] <- res_temp
-  }
-  
-  names(res) <- pop.names
-  #-------- Close Execute utils.spautoCorr ------------------------------------#
-  
-  #### PRINTING OUTPUTS ####
-  
-  if (plot.out) {
-    
-    if (is.null(plot_theme)) {
-      plot_theme <- theme_dartR()
-    }
-    
-    if (is.null(plot_colors_pop)) {
-      plot_colors_pop <- dartR.base::gl.colors("dis")
-    }
-    
-    if (is(plot_colors_pop, "function")) {
-      if(is.null(x)) n.pop <- length(Dgeo_list) else
-        n.pop <- nPop(x)
-      plot_colors_pop <- plot_colors_pop(n.pop)
-    }
-    
-    if (!is(plot_colors_pop, "function")) {
-      plot_colors_pop <- plot_colors_pop
-    }
-    
-    spa_multi <-data.table::rbindlist(res, use.names = TRUE, 
-                                      fill = TRUE, idcol = "Population")
-    if(spa_multi [, max(Bin)] > 1000) {
-      lbls <- round(spa_multi$Bin/1000, 1) 
-    } else {
-      lbls <- spa_multi$Bin
-    }
-    
-    p3 <- ggplot(spa_multi, aes_string("Bin", "r", col="Population")) +
-      geom_line(size=1) +
-      geom_point(size=2) +
-      geom_hline(yintercept = 0, col = "black", size=1) +
-      scale_color_manual(values = plot_colors_pop) +
-      scale_x_continuous(breaks = spa_multi$Bin,
-                         labels = lbls) +
-      ylab("Autocorrelation (r)") + 
-      xlab("Distance class") + 
-      plot_theme
-    
-    if (bootstrap) {
-      p3 <- p3 +   
-        geom_errorbar(aes(ymin=L.r, ymax=U.r), 
-                      width=spa_multi[, mean(tail(Bin, -1) - head(Bin, -1))]/10) 
-    }
-    
-    if (permutation & plot.pops.together == FALSE) {
-      p3 <- p3 +  
-        geom_ribbon(aes(ymin=L.r.null,ymax=U.r.null), fill = CI_color, 
-                    alpha=0.25,show.legend = FALSE) + 
-        geom_line(aes(y = L.r.null), col = "black", linetype = "dashed") +
-        geom_point(aes(y = L.r.null), col = "black") +
-        geom_line(aes(y = U.r.null), col = "black", linetype = "dashed") +
-        geom_point(aes(y = U.r.null), col = "black") +
-        facet_wrap(~Population, nrow = length(Dgen_list), scales = "free_y") +
-        theme(
-          #   strip.text.x = element_text(size = 12),
-          #   axis.text.x = element_text(
-          #     size = 12
-          #   ), 
-          legend.position = "none") 
-    }
-    
-    if(length(Dgen_list) == 1) {
-      p3 <- p3 + 
-        scale_x_continuous(breaks = spa_multi$Bin,
-                           labels = lbls,
-                           sec.axis = sec_axis(
-                             trans = ~ .,
-                             breaks = spa_multi$Bin,
-                             labels = spa_multi$N)) +
-        theme(strip.text = element_blank(), legend.position = "none")
-    }
-    suppressWarnings(
-      suppressMessages(print(p3))
-    )
-  }
-  
-  if (verbose > 0) {
-    cat(report("  Coordinates used from:", coordstring, "\n"))
-    cat(report("  Transformation of Dgeo:", Dgeo_trans, "\n"))
-    cat(report("  Genetic distance:", distance, "\n"))
-    cat(report("  Tranformation of Dgen: ", Dgen_trans, "\n"))
-    print(res)
-  }
-  
-  # SAVE INTERMEDIATES TO TEMPDIR
-  
-  # creating temp file names
-  if (save2tmp) {
-    if (plot.out) {
-      temp_plot <- tempfile(pattern = "Plot_")
-      match_call <-
-        paste0(names(match.call()),
-               "_",
-               as.character(match.call()),
-               collapse = "_")
-      # saving to tempdir
-      saveRDS(list(match_call, p3), file = temp_plot)
-      
-      if (verbose >= 2) {
-        cat(report("  Saving the ggplot to session tempfile\n"))
-      }
-    }
-    
-    temp_table <- tempfile(pattern = "Table_")
-    saveRDS(list(match_call, res), file = temp_table)
-    if (verbose >= 2) {
-      cat(report("  Saving tabulation to session tempfile\n"))
-      cat(
-        report(
-          "  NOTE: Retrieve output files from tempdir using gl.list.reports() and gl.print.reports()\n"
-        )
-      )
-    }
-  }
-  
-  # FLAG SCRIPT END
-  
-  if (verbose >= 1) {
-    cat(report("Completed:", funname, "\n"))
-  }
-  
-  # RETURN
-  return(invisible(res))
-  
-}
->>>>>>> 73397be3
+}